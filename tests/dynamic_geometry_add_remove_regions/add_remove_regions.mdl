ITERATIONS = 15
TIME_STEP = 1e-6

DEFINE_MOLECULES
{
  sm { DIFFUSION_CONSTANT_2D = 1e-06 }
}

DEFINE_SURFACE_CLASSES
{
  refl { REFLECTIVE = sm }
}

DYNAMIC_GEOMETRY = "./geom.txt"

INSTANTIATE Scene OBJECT
{
  Release_Site RELEASE_SITE
  {
    SHAPE = DGScene.Cube[sr1]
    MOLECULE = sm'
    NUMBER_TO_RELEASE = 100
  }
}

REACTION_DATA_OUTPUT
{
<<<<<<< HEAD
  STEP=1e-06
  {COUNT[sm,DGScene.Cube[sr1]]}=> "./sm.sr1.dat"
  {COUNT[sm,DGScene.Cube[sr2]]}=> "./sm.sr2.dat"
  {COUNT[sm,DGScene.Cube[sr3]]}=> "./sm.sr3.dat"
=======
  ITERATION_LIST = [[0 TO 15 STEP 1]]
  {COUNT[sm,Scene.Cube[sr1]]}=> "./sm.sr1.dat"
  {COUNT[sm,Scene.Cube[sr2]]}=> "./sm.sr2.dat"
  {COUNT[sm,Scene.Cube[sr3]]}=> "./sm.sr3.dat"
>>>>>>> b22cd77e
}<|MERGE_RESOLUTION|>--- conflicted
+++ resolved
@@ -25,15 +25,8 @@
 
 REACTION_DATA_OUTPUT
 {
-<<<<<<< HEAD
-  STEP=1e-06
+  ITERATION_LIST = [[0 TO 15 STEP 1]]
   {COUNT[sm,DGScene.Cube[sr1]]}=> "./sm.sr1.dat"
   {COUNT[sm,DGScene.Cube[sr2]]}=> "./sm.sr2.dat"
   {COUNT[sm,DGScene.Cube[sr3]]}=> "./sm.sr3.dat"
-=======
-  ITERATION_LIST = [[0 TO 15 STEP 1]]
-  {COUNT[sm,Scene.Cube[sr1]]}=> "./sm.sr1.dat"
-  {COUNT[sm,Scene.Cube[sr2]]}=> "./sm.sr2.dat"
-  {COUNT[sm,Scene.Cube[sr3]]}=> "./sm.sr3.dat"
->>>>>>> b22cd77e
 }